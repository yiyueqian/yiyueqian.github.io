--- conflicted
+++ resolved
@@ -10,6 +10,17 @@
   gtag('config', 'G-7WDKC229DV', { 'anonymize_ip': true });
 </script>
 
+
+<!-- Google tag (gtag.js) -->
+<script async src="https://www.googletagmanager.com/gtag/js?id=G-7WDKC229DV"></script>
+<script>
+  window.dataLayer = window.dataLayer || [];
+  function gtag(){dataLayer.push(arguments);}
+  gtag('js', new Date());
+
+  gtag('config', 'G-7WDKC229DV', { 'anonymize_ip': true });
+</script>
+
 <html lang="en"><head><meta http-equiv="Content-Type" content="text/html; charset=UTF-8">
 
   <title>Yiyue Qian</title>
@@ -18,6 +29,7 @@
   <meta name="viewport" content="width=device-width, initial-scale=1">
   
   <link rel="stylesheet" type="text/css" href="stylesheet.css">
+  <link rel="stylesheet" href="https://cdnjs.cloudflare.com/ajax/libs/font-awesome/6.0.0/css/all.min.css">
   <link rel="stylesheet" href="https://cdnjs.cloudflare.com/ajax/libs/font-awesome/6.0.0/css/all.min.css">
   <link rel="icon" href="images/nd.png" type="image/x-icon"/>
 
@@ -43,6 +55,7 @@
                 <a href="mailto:yqian5@nd.edu">Email</a> &nbsp/&nbsp
                 <a href="images/Yiyue_Qian_University_of_Notre_Dame__CV.pdf">CV</a> &nbsp/&nbsp
 		<a href="https://scholar.google.com/citations?user=LteAv7MAAAAJ&hl=en&oi=ao">Google Scholar</a> &nbsp/&nbsp
+		<a href="https://scholar.google.com/citations?user=LteAv7MAAAAJ&hl=en&oi=ao">Google Scholar</a> &nbsp/&nbsp
                 <a href="https://www.linkedin.com/in/yiyue-qian-224655212/">LinkedIn</a>&nbsp/&nbsp
                 <a href="">Github</a> &nbsp&nbsp
 
@@ -54,9 +67,11 @@
           </tr>
         </tbody></table>
 
+	      <table class="section-container" style="width:100%;border:0px;border-spacing:0px;border-collapse:separate;margin-right:auto;margin-left:auto;"><tbody>
 	      <table class="section-container" style="width:100%;border:0px;border-spacing:0px;border-collapse:separate;margin-right:auto;margin-left:auto;"><tbody>
             <tr>
 <!--            <td style="padding:20px;width:100%;vertical-align:middle">-->
+              <heading class="section-heading"><i class="fas fa-graduation-cap"></i> <b>Education</b></heading>
               <heading class="section-heading"><i class="fas fa-graduation-cap"></i> <b>Education</b></heading>
               <br>
               <br>
@@ -81,8 +96,11 @@
 
 	<br>
 	       <table class="section-container" style="width:100%;border:0px;border-spacing:0px;border-collapse:separate;margin-right:auto;margin-left:auto;"><tbody>
+	<br>
+	       <table class="section-container" style="width:100%;border:0px;border-spacing:0px;border-collapse:separate;margin-right:auto;margin-left:auto;"><tbody>
             <tr>
 <!--            <td style="padding:20px;width:100%;vertical-align:middle">-->
+              <heading><i class="fas fa-briefcase"></i> <b>Experience</b></heading>
               <heading><i class="fas fa-briefcase"></i> <b>Experience</b></heading>
               <br>
               <br>
@@ -109,10 +127,12 @@
             <tr>
 <!--            <td style="padding:20px;width:100%;vertical-align:middle">-->
               <heading><i class="fas fa-flask"></i> <b>Research</b></heading>
+              <heading><i class="fas fa-flask"></i> <b>Research</b></heading>
               <br>
               <br>
               <li> <b>General</b>: Artificial Intelligence, Generative AI, Deep Learning, Machine Learning, Data Mining </li>
               <br>
+              <li> <b>Research Direction</b>: Large Language Models, Multi-modal Learning, Agentic AI, LLM Fine-tuning, LLM Continue Learning, RAG, Graph Representation Learning, Self-supervised Learning, Contrastive Learning, Few-shot Learning, Adversarial Learning </li>
               <li> <b>Research Direction</b>: Large Language Models, Multi-modal Learning, Agentic AI, LLM Fine-tuning, LLM Continue Learning, RAG, Graph Representation Learning, Self-supervised Learning, Contrastive Learning, Few-shot Learning, Adversarial Learning </li>
               <br>
               <li> <b>Application</b>: Generative AI, Social Networks Mining, Fraud Detection, Cybersecurity </li>
@@ -134,7 +154,6 @@
 <br>
 <br>
         <heading><i class="fas fa-file-alt"></i> <b>Publication</b></heading>
-<<<<<<< HEAD
         <tr onmouseout="llmimbalance_stop()" onmouseover="llmimbalance_start()">
           <td style="padding:20px;width:25%;vertical-align:middle">
             <div class="one">
@@ -168,8 +187,6 @@
           </td>
         </tr>
 
-=======
->>>>>>> 919ec757
 		<tr onmouseout="ecommerce_stop()" onmouseover="ecommerce_start()">
             <td style="padding:20px;width:25%;vertical-align:middle">
               <div class="one">
@@ -191,11 +208,7 @@
               </script>
             </td>
             <td style="padding:20px;width:75%;vertical-align:middle">
-<<<<<<< HEAD
                 <a href="https://dl.acm.org/doi/abs/10.1145/3701716.3717579">
-=======
-                <a href="">
->>>>>>> 919ec757
                 <papertitle>Enhancing E-commerce Representation Learning via Hypergraph Contrastive Learning and Interpretable LLM-Driven Analysis</papertitle>
               </a>
               <br>
@@ -220,6 +233,7 @@
                   document.getElementById('collabeval_image').style.opacity = "1";
                 }
 
+                function collabeval_stop() {
                 function collabeval_stop() {
                   document.getElementById('collabeval_image').style.opacity = "0";
                 }
@@ -288,6 +302,7 @@
 		
 		<be>
 
+
 		<tr onmouseout="hygcladt_stop()" onmouseover="hygcladt_start()">
             <td style="padding:20px;width:25%;vertical-align:middle">
               <div class="one">
@@ -724,10 +739,13 @@
         </tbody></table>
 
 <div style="margin-top: 40px;"></div>
+
+<div style="margin-top: 40px;"></div>
 	      
   <table width="100%" align="center" border="0" cellspacing="0" cellpadding="20"><tbody>
           <tr>
 <br>
+            <heading><i class="fas fa-award"></i> <b>Award</b></heading>
             <heading><i class="fas fa-award"></i> <b>Award</b></heading>
 <br>
             <br>
@@ -746,10 +764,13 @@
         </tbody></table>
 
 <div style="margin-top: 40px;"></div>
+
+<div style="margin-top: 40px;"></div>
 	 
         <table width="100%" align="center" border="0" cellspacing="0" cellpadding="20"><tbody>
           <tr>
 <br>
+            <heading><i class="fas fa-handshake"></i> <b>Service</b></heading>
             <heading><i class="fas fa-handshake"></i> <b>Service</b></heading>
 <br>
             <br>
@@ -759,6 +780,7 @@
 					
           <tr>
 <!--            <td style="padding:20px;width:25%;vertical-align:middle"><img src="images/cvf.jpg"></td>-->
+		   <li> Senior Program Committee: CIKM'24, CIKM'25.</li>
 		   <li> Senior Program Committee: CIKM'24, CIKM'25.</li>
             <br>
             <li> Conference Program Committee Member: KDD'22, ICDM'22, WWW'22, AAAI'23, KDD'23, IJCAI'23, NeurIPS'23, AAAI'24, SDM'24, ICRL'24, WWW'24, ICML'24, KDD'24.</li>
@@ -780,9 +802,12 @@
 
 <div style="margin-top: 40px;"></div>
 
+<div style="margin-top: 40px;"></div>
+
            <table width="100%" align="center" border="0" cellspacing="0" cellpadding="20"><tbody>
           <tr>
 <br>
+            <heading><i class="fas fa-chalkboard-teacher"></i> <b>Teaching</b></heading>
             <heading><i class="fas fa-chalkboard-teacher"></i> <b>Teaching</b></heading>
 <br>
             <br>
@@ -854,4 +879,60 @@
             </td>
           </tr>							
         </tbody></table>
+<div style="margin-top: 40px;"></div>
+
+        <table width="100%" align="center" border="0" cellspacing="0" cellpadding="20"><tbody>
+          <tr>
+<br>
+            <heading><i class="fas fa-heart"></i> <b>Hobbies</b></heading>
+<br>
+            <br>
+          </tr>
+        </tbody></table>
+        <table width="100%" align="center" border="0" cellpadding="20"><tbody>
+          <tr>
+            <td style="padding:0px;width:100%;vertical-align:middle">
+              <div style="display:flex;justify-content:space-around;flex-wrap:wrap;margin-bottom:15px;">
+                <!-- First row -->
+                <div style="text-align:center;margin:10px 15px;">
+                  <img src="https://img.icons8.com/color/96/000000/skiing.png" alt="Skiing" style="width:40px;height:40px;">
+                  <p style="margin-top:5px;margin-bottom:0;">Skiing</p>
+                </div>
+                <div style="text-align:center;margin:10px 15px;">
+                  <img src="https://img.icons8.com/color/96/000000/airplane-take-off.png" alt="Travelling" style="width:40px;height:40px;">
+                  <p style="margin-top:5px;margin-bottom:0;">Travelling</p>
+                </div>
+                <div style="text-align:center;margin:10px 15px;">
+                  <img src="https://img.icons8.com/color/96/000000/mountain.png" alt="Hiking" style="width:40px;height:40px;">
+                  <p style="margin-top:5px;margin-bottom:0;">Hiking</p>
+                </div>
+                <div style="text-align:center;margin:10px 15px;">
+                  <img src="https://img.icons8.com/color/96/000000/scuba-diving.png" alt="Diving" style="width:40px;height:40px;">
+                  <p style="margin-top:5px;margin-bottom:0;">Diving</p>
+                </div>
+              </div>
+              
+              <div style="display:flex;justify-content:space-around;flex-wrap:wrap;">
+                <!-- Second row -->
+                <div style="text-align:center;margin:10px 15px;">
+                  <img src="https://img.icons8.com/color/96/000000/badminton.png" alt="Badminton" style="width:40px;height:40px;">
+                  <p style="margin-top:5px;margin-bottom:0;">Badminton</p>
+                </div>
+                <div style="text-align:center;margin:10px 15px;">
+                  <img src="https://img.icons8.com/color/96/000000/ping-pong.png" alt="Ping Pong" style="width:40px;height:40px;">
+                  <p style="margin-top:5px;margin-bottom:0;">Ping Pong</p>
+                </div>
+                <div style="text-align:center;margin:10px 15px;">
+                  <img src="https://img.icons8.com/color/96/000000/yoga.png" alt="Yoga" style="width:40px;height:40px;">
+                  <p style="margin-top:5px;margin-bottom:0;">Yoga</p>
+                </div>
+              </div>
+              
+              <p style="text-align:center;font-style:italic;margin-top:20px;color:#555;">
+                "Life is all about balance. You don't always need to be getting stuff done. 
+                Sometimes it's perfectly okay, and absolutely necessary, to shut down, kick back, and do nothing."
+              </p>
+            </td>
+          </tr>							
+        </tbody></table>
 </html>